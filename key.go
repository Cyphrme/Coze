package coze

import (
	"bytes"
	"crypto/ecdsa"
	"crypto/ed25519"
	"crypto/rand"
	"encoding/json"
	"errors"
	"fmt"
	"math/big"
	"time"
)

// KeyCanonSlice is the canonical form of a Coze key in slice form.
var KeyCanon = []string{"alg", "x"}

// Key is a Coze key. See `README.md` for details on Coze key. Fields must be in
// order for correct JSON marshaling.
//
// Standard Coze key Fields
<<<<<<< HEAD
//   - `alg` - Specific key algorithm. E.g. "ES256" or "Ed25519".
//   - `d`   - Private component.
//   - `iat` - Unix time of when the key was created. E.g. 1626069600.
//   - `kid` - Human readable, non-programmatic label. E.g. "My Coze key".
//   - `rvk` - Unix time of key revocation. See docs on `rvk`. E.g. 1626069601.
//   - `tmb` - Key thumbprint. E.g. "cLj8vsYtMBwYkzoFVZHBZo6SNL8wSdCIjCKAwXNuhOk".
//   - `typ` - Application label for key. E.g. "coze/key".
//   - `x`   - Public component. E.g.
=======
//  - `alg` - Specific key algorithm. E.g. "ES256" or "Ed25519".
//  - `d`   - Private component. E.g. "bNstg4_H3m3SlROufwRSEgibLrBuRq9114OvdapcpVA".
//  - `iat` - Unix time of when the key was created. E.g. 1626069600.
//  - `kid` - Human readable, non-programmatic label. E.g. "My Coze key".
//  - `rvk` - Unix time of key revocation. See docs on `rvk`. E.g. 1626069601.
//  - `tmb` - Key thumbprint. E.g. "cLj8vsYtMBwYkzoFVZHBZo6SNL8wSdCIjCKAwXNuhOk".
//  - `typ` - Application label for key. E.g. "coze/key".
//  - `x`   - Public component. E.g. "2nTOaFVm2QLxmUO_SjgyscVHBtvHEfo2rq65MvgNRjORojq39Haq9rXNxvXxwba_Xj0F5vZibJR3isBdOWbo5g".
>>>>>>> e23c8f8b
type Key struct {
	Alg SEAlg  `json:"alg,omitempty"`
	D   B64    `json:"d,omitempty"`
	Iat int64  `json:"iat,omitempty"`
	Kid string `json:"kid,omitempty"`
	Rvk int64  `json:"rvk,omitempty"`
	Tmb B64    `json:"tmb,omitempty"`
	Typ string `json:"typ,omitempty"`
	X   B64    `json:"x,omitempty"`
}

// String implements Stringer. Returns empty on error.
func (c Key) String() string {
	b, err := Marshal(c)
	if err != nil {
		return ""
	}
	return string(b)
}

// NewKey generates a new Coze key.
func NewKey(alg SEAlg) (c *Key, err error) {
	c = new(Key)
	c.Alg = alg

	switch c.Alg.SigAlg() {
	default:
		return nil, errors.New("NewKey: unsupported alg: " + alg.String())
	case ES224, ES256, ES384, ES512:
		eck, err := ecdsa.GenerateKey(c.Alg.Curve().EllipticCurve(), rand.Reader)
		if err != nil {
			return nil, err
		}

		d := make([]byte, alg.DSize())
		c.D = eck.D.FillBytes(d) // Left pads bytes
		c.X = PadInts(eck.X, eck.Y, alg.XSize())
	case Ed25519, Ed25519ph:
		pub, pri, err := ed25519.GenerateKey(rand.Reader)
		if err != nil {
			return nil, err
		}
		// ed25519.GenerateKey returns "private key" that is the seed || publicKey.
		// Remove public key for 32 byte "seed", which is used as the private key.
		c.D = []byte(pri[:32])
		c.X = B64(pub)
	}

	c.Iat = time.Now().Unix()
	return c, c.Thumbprint()
}

// Thumbprint generates and sets the Coze key thumbprint (`tmb`) from `x` and
// `alg`.
func (c *Key) Thumbprint() (err error) {
	c.Tmb, err = Thumbprint(c)
	return err
}

// Thumbprint generates `tmb` which is the digest of canon [alg, x].
func Thumbprint(c *Key) (tmb B64, err error) {
	b, err := Marshal(c)
	if err != nil {
		return nil, err
	}
	return CanonicalHash(b, KeyCanon, c.Alg.Hash())
}

// Sign uses a private Coze key to sign a digest.
//
// Sign() and Verify() do not check if the Coze is correct, such as checking
// pay.alg and pay.tmb matches with Key.  Use SignPay, SignCoze, SignPayJSON,
// and/or VerifyCoze if needing Coze validation.
func (c *Key) Sign(digest B64) (sig B64, err error) {
	if len(c.D) != c.Alg.DSize() {
		return nil, fmt.Errorf("Sign: Invalid `d` length %d", len(c.D))
	}

	switch c.Alg.SigAlg().Genus() {
	default:
		return nil, errors.New("Sign: unsupported alg: " + c.Alg.String())
	case Ecdsa:
		prk := ecdsa.PrivateKey{
			// ecdsa.Sign only needs PublicKey.Curve, not it's value.
			PublicKey: ecdsa.PublicKey{Curve: c.Alg.Curve().EllipticCurve()},
			D:         new(big.Int).SetBytes(c.D),
		}
		r, s, err := ecdsa.Sign(rand.Reader, &prk, digest)
		if err != nil {
			return nil, err
		}
		// ECDSA Sig is R || S rounded up to byte left padded.
		return PadInts(r, s, c.Alg.SigAlg().SigSize()), nil
	case Eddsa:
		pk := ed25519.NewKeyFromSeed(c.D)
		// Alternatively, concat d with x
		// b := make([]coze.B64, 64)
		// d := append(b, c.D, c.X)
		return ed25519.Sign(pk, digest), nil
	}
}

// SignPay checks that coze.alg/coze.tmb and key.alg/key.tmb fields match, signs
// coze.Pay, and returns a new Coze with coze.Sig populated.  Expects pay.alg
// and pay.tmb fields to be populated.  If not needing those fields, use Sign().
func (c *Key) SignPay(pay *Pay) (coze *Coze, err error) {
	if c.Alg != pay.Alg {
		return nil, fmt.Errorf("SignPay: key alg \"%s\" and coze alg \"%s\" do not match", c.Alg, pay.Alg)
	}
	if !bytes.Equal(c.Tmb, pay.Tmb) {
		return nil, fmt.Errorf("SignPay: key tmb \"%s\" and coze tmb  \"%s\" do not match", c.Tmb, pay.Tmb)
	}

	b, err := Marshal(pay)
	if err != nil {
		return nil, err
	}

	coze, err = pay.Coze()
	if err != nil {
		return nil, err
	}

	d, err := Hash(c.Alg.Hash(), b)
	if err != nil {
		return nil, err
	}

	coze.Sig, err = c.Sign(d)
	return coze, err
}

// SignPayJSON checks that coze.alg/coze.tmb and key.alg/key.tmb fields match,
// signs coze.Pay, and populates coze.Sig.  Expects pay.alg and pay.tmb fields
// to be populated.  If not needing those fields, use Sign().
func (c *Key) SignPayJSON(pay json.RawMessage) (sig B64, err error) {
	// Unmarshal the standard fields for checking.
	p := new(Pay)
	err = json.Unmarshal(pay, p)
	if err != nil {
		return nil, err
	}
	if c.Alg != p.Alg {
		return nil, fmt.Errorf("SignPayJSON: key alg \"%s\" and coze alg \"%s\" do not match", c.Alg, p.Alg)
	}
	if !bytes.Equal(c.Tmb, p.Tmb) {
		return nil, fmt.Errorf("SignPayJSON: key tmb \"%s\" and coze tmb  \"%s\" do not match", c.Tmb, p.Tmb)
	}

	b, err := compact(pay)
	if err != nil {
		return nil, err
	}

	d, err := Hash(c.Alg.Hash(), b)
	if err != nil {
		return nil, err
	}

	return c.Sign(d)
}

// SignCoze checks that coze.alg/coze.tmb and key.alg/key.tmb fields match,
// signs coze.Pay, and populates coze.Sig.  Expects pay.alg and pay.tmb fields
// to be populated.  If not needing those fields, use Sign().
func (c *Key) SignCoze(cz *Coze) (err error) {
	cz.Sig, err = c.SignPayJSON(cz.Pay)
	return
}

// Verify uses a Coze key to verify a digest.
//
// Sign() and Verify() do not check if the Coze is correct, such as checking
// pay.alg and pay.tmb matches with Key.  Use SignPay, SignCoze, SignPayJSON,
// and/or VerifyCoze if needing Coze validation.
func (c *Key) Verify(digest, sig B64) (valid bool) {
	if len(c.X) != c.Alg.XSize() {
		return false
	}
	switch c.Alg.SigAlg() {
	default:
		return false
	case ES224, ES256, ES384, ES512:
		size := c.Alg.SigAlg().SigSize() / 2
		r := big.NewInt(0).SetBytes(sig[:size])
		s := big.NewInt(0).SetBytes(sig[size:])
		return ecdsa.Verify(KeyToPubEcdsa(c), digest, r, s)
	case Ed25519, Ed25519ph:
		return ed25519.Verify(ed25519.PublicKey(c.X), digest, sig)
	}
}

// VerifyCoze cryptographically verifies `pay` with given `sig` and checks that
// the `pay` and `key` fields `alg` and `tmb` match. Always returns false on
// error. If trying to verify without `alg` and/or `tmb`, use Verify instead.
func (c *Key) VerifyCoze(cz *Coze) (bool, error) {
	h := new(Pay)
	err := json.Unmarshal(cz.Pay, h)
	if err != nil {
		return false, err
	}
	if c.Alg != h.Alg {
		return false, fmt.Errorf("VerifyCoze: key alg \"%s\" and coze alg \"%s\" do not match", c.Alg, h.Alg)
	}
	if !bytes.Equal(c.Tmb, h.Tmb) {
		return false, fmt.Errorf("VerifyCoze: key tmb \"%s\" and coze tmb  \"%s\" do not match", c.Tmb, h.Tmb)
	}

	b, err := compact(cz.Pay)
	if err != nil {
		return false, err
	}

	d, err := Hash(c.Alg.Hash(), b)
	if err != nil {
		return false, err
	}

	return c.Verify(d, cz.Sig), nil
}

// Valid cryptographically validates a private Coze Key by signing a message and
// verifying the resulting signature with the given "x".
//
// Valid always returns false on public keys.  Use function "Verify" for public
// keys with signed message.  See also function Correct.
func (c *Key) Valid() (valid bool) {
	d, err := Hash(c.Alg.Hash(), []byte("7AtyaCHO2BAG06z0W1tOQlZFWbhxGgqej4k9-HWP3DE-zshRbrE-69DIfgY704_FDYez7h_rEI1WQVKhv5Hd5Q"))
	if err != nil {
		return false
	}
	sig, err := c.Sign(d)
	if err != nil {
		return false
	}
	return c.Verify(d, sig)
}

// Correct checks for the correct construction of a Coze key, but may return
// true on cryptographically invalid public keys.  Key must have `alg` and at
// least one of `tmb`, `x`, and `d`. Using input information, if possible to
// definitively know the given key is incorrect, Correct returns false, but if
// plausibly correct, Correct returns true. Correct answers the question: "Is
// the given Coze key reasonable using the information provided?". Correct is
// useful for sanity checking public keys without signed messages, sanity
// checking `tmb` only keys, and validating private keys. Use function "Verify"
// instead for verifying public keys when a signed message is available. Correct
// is considered an advanced function. Please understand it thoroughly before
// use.
//
// Correct:
//
//  1. Checks the length of `x` and/or `tmb` against `alg`.
//  2. If `x` and `tmb` are present, verifies correct `tmb`.
//  3. If `d` is present, verifies correct `tmb` and `x` if present, and
//     verifies the key by verifying a generated signature.
func (c *Key) Correct() (bool, error) {
	if c.Alg == 0 {
		return false, errors.New("Correct: Alg must be set")
	}

	if len(c.Tmb) == 0 && len(c.X) == 0 && len(c.D) == 0 {
		return false, errors.New("Correct: At least one of [x, tmb, d] must be set")
	}

	// tmb only key
	if len(c.X) == 0 && len(c.D) == 0 {
		if len(c.Tmb) != c.Alg.Hash().Size() {
			return false, fmt.Errorf("Correct: incorrect tmb size: %d", len(c.Tmb))
		}
		return true, nil
	}

	// d is not set
	if len(c.D) == 0 {
		if len(c.X) != 0 && len(c.X) != c.Alg.XSize() {
			return false, fmt.Errorf("Correct: incorrect x size: %d", len(c.X))
		}
		// If tmb is set, recompute and compare.
		if len(c.Tmb) != 0 {
			tmb, err := Thumbprint(c)
			if err != nil {
				return false, err
			}
			if !bytes.Equal(c.Tmb, tmb) {
				return false, fmt.Errorf("Correct: incorrect given tmb. Current: %s, Calculated: %s", c.Tmb, tmb)
			}
		}
		return true, nil
	}

	// If d and (x and/or tmb) is given, recompute from d and compare.
	x := c.recalcX()
	if len(c.X) != 0 && !bytes.Equal(c.X, x) {
		return false, fmt.Errorf("Correct: incorrect X. Current: %s, Calculated: %s", c.X, x)
	}
	ck := Key{Alg: c.Alg, X: x}
	// If tmb is set, recompute and compare with existing.
	if len(c.Tmb) != 0 {
		tmb, err := Thumbprint(&ck)
		if err != nil {
			return false, err
		}
		if !bytes.Equal(c.Tmb, tmb) {
			return false, fmt.Errorf("Correct: incorrect given tmb. Current: %s, Calculated: %s", c.Tmb, tmb)
		}
	}
	ck.D = c.D
	return ck.Valid(), nil
}

// recalcX recalculates 'x' from 'd' and returns 'x'. 'x' will not be set on the
// key from here. Algorithms are constant-time.
// https://cs.opensource.google/go/go/+/refs/tags/go1.18.3:src/crypto/elliptic/elliptic.go;l=455;drc=7f9494c277a471f6f47f4af3036285c0b1419816
func (c *Key) recalcX() B64 {
	switch c.Alg.SigAlg() {
	default:
		return nil
	case ES224, ES256, ES384, ES512:
		pukx, puky := c.Alg.Curve().EllipticCurve().ScalarBaseMult(c.D)
		return PadInts(pukx, puky, c.Alg.XSize())
	case Ed25519, Ed25519ph:
		return []byte(ed25519.NewKeyFromSeed(c.D)[32:])
	}
}

// KeyToPubEcdsa converts a Coze Key to ecdsa.PublicKey.
func KeyToPubEcdsa(c *Key) (key *ecdsa.PublicKey) {
	size := c.Alg.XSize() / 2
	return &ecdsa.PublicKey{
		Curve: c.Alg.Curve().EllipticCurve(),
		X:     new(big.Int).SetBytes(c.X[:size]),
		Y:     new(big.Int).SetBytes(c.X[size:]),
	}
}<|MERGE_RESOLUTION|>--- conflicted
+++ resolved
@@ -19,25 +19,14 @@
 // order for correct JSON marshaling.
 //
 // Standard Coze key Fields
-<<<<<<< HEAD
 //   - `alg` - Specific key algorithm. E.g. "ES256" or "Ed25519".
-//   - `d`   - Private component.
+//   - `d`   - Private component. E.g. "bNstg4_H3m3SlROufwRSEgibLrBuRq9114OvdapcpVA".
 //   - `iat` - Unix time of when the key was created. E.g. 1626069600.
 //   - `kid` - Human readable, non-programmatic label. E.g. "My Coze key".
 //   - `rvk` - Unix time of key revocation. See docs on `rvk`. E.g. 1626069601.
 //   - `tmb` - Key thumbprint. E.g. "cLj8vsYtMBwYkzoFVZHBZo6SNL8wSdCIjCKAwXNuhOk".
 //   - `typ` - Application label for key. E.g. "coze/key".
-//   - `x`   - Public component. E.g.
-=======
-//  - `alg` - Specific key algorithm. E.g. "ES256" or "Ed25519".
-//  - `d`   - Private component. E.g. "bNstg4_H3m3SlROufwRSEgibLrBuRq9114OvdapcpVA".
-//  - `iat` - Unix time of when the key was created. E.g. 1626069600.
-//  - `kid` - Human readable, non-programmatic label. E.g. "My Coze key".
-//  - `rvk` - Unix time of key revocation. See docs on `rvk`. E.g. 1626069601.
-//  - `tmb` - Key thumbprint. E.g. "cLj8vsYtMBwYkzoFVZHBZo6SNL8wSdCIjCKAwXNuhOk".
-//  - `typ` - Application label for key. E.g. "coze/key".
-//  - `x`   - Public component. E.g. "2nTOaFVm2QLxmUO_SjgyscVHBtvHEfo2rq65MvgNRjORojq39Haq9rXNxvXxwba_Xj0F5vZibJR3isBdOWbo5g".
->>>>>>> e23c8f8b
+//   - `x`   - Public component. E.g. "2nTOaFVm2QLxmUO_SjgyscVHBtvHEfo2rq65MvgNRjORojq39Haq9rXNxvXxwba_Xj0F5vZibJR3isBdOWbo5g".
 type Key struct {
 	Alg SEAlg  `json:"alg,omitempty"`
 	D   B64    `json:"d,omitempty"`
